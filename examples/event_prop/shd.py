--- conflicted
+++ resolved
@@ -102,24 +102,6 @@
                                                {output: labels},
                                                num_epochs=NUM_EPOCHS, shuffle=False,
                                                callbacks=callbacks)
-<<<<<<< HEAD
-        np.savez("in_spike_times_hack", *cb_data["in_spikes"][0])
-        np.savez("in_spike_ids_hack", *cb_data["in_spikes"][1])
-        np.savez("hidden_spike_times_hack", *cb_data["hidden_spikes"][0])
-        np.savez("hidden_spike_ids_hack", *cb_data["hidden_spikes"][1])
-        np.save("out_v_hack.npy", cb_data["out_v"])
-        np.save("hidden_v_hack.npy", cb_data["hidden_v"])
-        np.save("hidden_lambda_v_hack.npy", cb_data["hidden_lambda_v"])
-        np.save("hidden_lambda_i_hack.npy", cb_data["hidden_lambda_i"])
-        np.save("hidden_spike_count_hack.npy", cb_data["hidden_spike_count"])
-        np.save("hidden_spike_count_back_hack.npy", cb_data["hidden_spike_count_back"])
-        np.save("out_lambda_v_hack.npy", cb_data["out_lambda_v"])
-        np.save("out_lambda_i_hack.npy", cb_data["out_lambda_i"])
-        np.save("in_hid_g_hack.npy", cb_data["in_hid_g"])
-        np.save("in_hid_grad_hack.npy", cb_data["in_hid_grad"])
-        np.save("hid_out_g_hack.npy", cb_data["hid_out_g"])
-        np.save("hid_out_grad_hack.npy", cb_data["hid_out_grad"])
-=======
         tag = "_master"
         np.savez(f"in_spike_times{tag}", *cb_data["in_spikes"][0])
         np.savez(f"in_spike_ids{tag}", *cb_data["in_spikes"][1])
@@ -137,7 +119,6 @@
         np.save(f"in_hid_grad{tag}.npy", cb_data["in_hid_grad"])
         np.save(f"hid_out_g{tag}.npy", cb_data["hid_out_g"])
         np.save(f"hid_out_grad{tag}.npy", cb_data["hid_out_grad"])
->>>>>>> 7614d164
         end_time = perf_counter()
         print(f"Accuracy = {100 * metrics[output].result}%")
         print(f"Time = {end_time - start_time}s")
